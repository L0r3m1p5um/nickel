--- conflicted
+++ resolved
@@ -47,27 +47,20 @@
 [dev-dependencies]
 pretty_assertions = "0.5.1"
 assert_matches = "1.4.0"
-<<<<<<< HEAD
+criterion = "0.3"
+pprof = { version = "0.4.4", features = ["criterion", "flamegraph"] }
+utilities = {path = "utilities"}
 
 [workspace]
 members = [
     ".",
     "lsp/nls"
 ]
-=======
-criterion = "0.3"
-pprof = { version = "0.4.4", features = ["criterion", "flamegraph"] }
-utilities = {path = "utilities"}
 
 [profile.release]
 debug = true
 
 [lib]
-bench = false
-
-[[bin]]
-name = "nickel"
-path = "src/main.rs"
 bench = false
 
 [[bench]]
@@ -88,5 +81,4 @@
 
 [[bench]]
 name = "serialization"
-harness = false
->>>>>>> c3733c36
+harness = false